--- conflicted
+++ resolved
@@ -37,10 +37,6 @@
     ImportFileLog,
     ImportOntologyLog,
     ImportSamplesMissingMetadataLog)
-<<<<<<< HEAD
-
-=======
->>>>>>> f607adbe
 
 import logging
 logger = logging.getLogger("rainbow")
@@ -250,8 +246,6 @@
         amplicon_filter=amplicon_filter,
         contextual_filter=contextual_filter,
         taxonomy_filter=taxonomy_filter), errors)
-<<<<<<< HEAD
-=======
 
 
 def param_to_filters_without_checks(query_str):
@@ -331,7 +325,6 @@
         'recordsFiltered': result_count,
     })
     return JsonResponse(res)
->>>>>>> f607adbe
 
 
 # technically we should be using GET, but the specification
@@ -516,8 +509,6 @@
         'samplecontext_count': session.query(SampleContext).count(),
     }
     session.close()
-<<<<<<< HEAD
-=======
     return HttpResponse(template.render(context, request))
 
 
@@ -568,5 +559,4 @@
     template = loader.get_template('bpaotu/tables.html')
     context = {}
 
->>>>>>> f607adbe
     return HttpResponse(template.render(context, request))