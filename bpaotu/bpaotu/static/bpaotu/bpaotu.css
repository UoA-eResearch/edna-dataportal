/* Sticky footer styles */
html,
body {
    height: 100%;
    /* The html and body elements cannot have any padding or margin. */
}

#wrap {
    min-height: 100%;
    height: auto;
    /* Negative indent footer by its height */
    margin: 0 auto -84px;
    /* Pad bottom by footer height */
    padding: 0 0 84px;
}

.site-footer {
    padding-top: 15px;
    color: rgb(230,230,230);
    background-color: #1e73be;
    text-align: center;
}

.site-footer a {
    color: rgb(255,255,255);
}

.site-footer-links {
    padding-bottom: 15px;
}

.site-footer-links a {
    padding-right: 25px;
}

.site-footer-logo {
    background-color: #171717;
    padding-bottom: 30px;
    padding-top: 30px;
}

.contextual-filter-row {
    padding-bottom: 5px;
}

.no-padding-right {
    padding-right: 0 !important;
}

.no-padding {
    padding-right: 0 !important;
    padding-left: 0 !important;
}

<<<<<<< HEAD
#token_error_message {
    position: fixed;
    padding: 0px;
    margin: 0;

    top: 0;
    left: 0;

    width: 100%;
    height: 100%;
    background:rgba(140,140,140,0.7);

    text-align: center;
    vertical-align: middle;

    z-index: 1000;

    display: none;
}

.error_text {
    display: block;
    padding: 20px;
}

#user_id {
    font-size: 16px;
    float: right;
    padding-top: 12px;
    padding-right: 12px;
=======
label {
    font-weight: normal;
}

label.disabled {
    color: lightgray;
>>>>>>> 48de757c
}<|MERGE_RESOLUTION|>--- conflicted
+++ resolved
@@ -52,7 +52,6 @@
     padding-left: 0 !important;
 }
 
-<<<<<<< HEAD
 #token_error_message {
     position: fixed;
     padding: 0px;
@@ -83,12 +82,4 @@
     float: right;
     padding-top: 12px;
     padding-right: 12px;
-=======
-label {
-    font-weight: normal;
-}
-
-label.disabled {
-    color: lightgray;
->>>>>>> 48de757c
 }