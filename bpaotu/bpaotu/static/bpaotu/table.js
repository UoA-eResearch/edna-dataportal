"use strict";

$(document).ready(function() {
    var theSpinner = null;
    var authentication_token = null;
    var tbl_ptr = null;


    function stop_spinner() {
        if (theSpinner) {
            theSpinner.stop();
            theSpinner = null;
        }
    }

    function start_spinner() {
        var opts = {
            lines: 15, // The number of lines to draw
            length: 14, // The length of each line
            width: 10, // The line thickness
            radius: 20, // The radius of the inner circle
            corners: 1, // Corner roundness (0..1)
            rotate: 60, // The rotation offset
            direction: 1, // 1: clockwise, -1: counterclockwise
            color: '#000', // #rgb or #rrggbb or array of colors
            speed: 2.2, // Rounds per second
            trail: 95, // Afterglow percentage
            shadow: true, // Whether to render a shadow
            hwaccel: false, // Whether to use hardware acceleration
            className: 'spinner', // The CSS class to assign to the spinner
            zIndex: 2e9, // The z-index (defaults to 2000000000)
            top: '50%', // Top position relative to parent
            left: '50%' // Left position relative to parent
        };
        var target = document.getElementById('spinner');

        if (!theSpinner) {
            theSpinner = new Spinner(opts).spin(target);
        }
    }

    var taxonomy_hierarchy = [
        "kingdom",
        "phylum",
        "class",
        "order",
        "family",
        "genus",
        "species"
    ];
    var blank_option = {'text': '----', 'value': null};
    // this is populated via an ajax call, and specifies the
    // contextual metadata fields and their types
    var contextual_config;
    var next_contextual_filter_id = 1;
    var datatable;

    var set_options = function(target, options) {
        target.empty();
        $.each(options, function(index, option) {
            $('<option/>').val(option.value).text(option.text).appendTo(target);
        });
    };

    var taxonomy_selector = function(s) {
        return '#taxonomy_' + s;
    };

    var taxonomy_get_state = function() {
        return _.map(taxonomy_hierarchy, function(s) {
            return $(taxonomy_selector(s)).val();
        });
    };

    var update_contextual_controls = function() {
        var filters = $("#contextual_filters_target > div");
        var target = $("#contextual_filters_mode_para");
        if (filters.length > 1) {
            target.show()
        } else {
            target.hide()
        }
    };

    var get_environment_id = function() {
        return marshal_environment_filter();
    }


    var configure_unselected_contextual_filters = function() {
        var current_environment_id = get_environment_id();
        $.each($("#contextual_filters_target > div"), function(idx, target) {
            var select_box = $(".contextual-item", target);
            var select_val = select_box.val();
            if (select_val !== null && select_val !== '') {
                return;
            }

            // if we have an environment ID set, we filter the available options to those for that environment ID and those which are cross-environment
            var applicable_definitions = _.filter(contextual_config['definitions'], function (val) {
                // we don't ever select environment through the dynamic UI
                if (val.name == "environment_id") {
                    return false;
                }
                // we don't have a environment ID selected
                if (current_environment_id === null) {
                    return true;
                }
                // it's not a environment specific field
                if (val.environment === null) {
                    return true;
                }
                // it matches current environment
                if (val.environment == current_environment_id) {
                    return true;
                }
                return false;
            });
            set_options(select_box, [blank_option].concat(_.map(applicable_definitions, function(val) {
                var dn = val['display_name'];
                var units = val['units'];
                if (units) {
                    dn = dn + ' [' + units + ']';
                }
                return {
                    'value': val['name'],
                    'text': dn
                }
            })));
        });
    }


    var add_contextual_filter = function() {
        if (!contextual_config) {
            // initial config not loaded yet
            return;
        }
        var new_filter_id = 'contextual-filter-' + next_contextual_filter_id;
        next_contextual_filter_id += 1;
        var d = $([
            '<div class="row" id="' + new_filter_id + '">',
            '<div class="col-md-2"><button class="form-control remove-button" type="button"><span class="glyphicon glyphicon-minus" aria-hidden="true"></span></button></div>',
            '<div class="col-md-4"><select class="form-control contextual-item"></select></div>',
            '<div class="col-md-6 contextual-entry"></div>',
            '</div>'
        ].join("\n"));
        $("#contextual_filters_target").append(d);
        var select_box = $('#' + new_filter_id + " select");
        select_box.on('change', function() {
            var target = $('#' + new_filter_id + " .contextual-entry");
            target.empty();

            var defn_name = select_box.val();
            var defn = _.find(contextual_config['definitions'], {'name': defn_name});
            var defn_type = defn['type'];

            var widget;
            if (defn_type == 'sample_id') {
                widget = $('');
                set_options(widget, _.map(defn['values'], function(val) {
                    return {
                        'value': val,
                        'text': val,
                    }
                }));
            } else if (defn_type == 'date') {
                widget = $([].join("\n"));
            } else if (defn_type == 'float') {
                widget = $([].join("\n"));
            } else if (defn_type == 'string') {
                widget = $([].join("\n"));
            } else if (defn_type == 'ontology') {
                widget = $();
                // clone
                var options = defn['values'].slice(0);
                options.unshift([null, '- All -']);
                set_options(widget, _.map(options, function(val) {
                    return {
                        'value': val[0],
                        'text': val[1]
                    }
                }));
            }
            target.append(widget);
            target.trigger('otu:filter_changed');
        });
        $('#' + new_filter_id + ' button').click(function() {
            $('#' + new_filter_id).remove();
            update_contextual_controls();
        });
        configure_unselected_contextual_filters();
        update_contextual_controls();
        return new_filter_id;
    };


    var setup_contextual = function() {
        // hook up all of our events
        $("#add_contextual_filter").click(function() {
            add_contextual_filter();
        });
        $("#clear_contextual_filters").click(function() {
            $("#contextual_filters_target").empty();
            update_contextual_controls();
        });

        // get configuration of the various filters

        $.when(check_for_auth_token).done(function() {
            $.ajax({
                method: 'GET',
                dataType: 'json',
                url: window.otu_search_config['contextual_endpoint'],
                data: {
                    'token': authentication_token,
                }
            }).done(function(result) {
                contextual_config = result;
                // set up the environment filter
                var widget = $("#environment");
                var defn = _.find(contextual_config['definitions'], {'name': 'environment_id'});
                var options = defn['values'].slice(0);
                options.unshift([null, '- All -']);
                set_options(widget, _.map(options, function(val) {
                    return {
                        'value': val[0],
                        'text': val[1]
                    }
                }));
                widget.on('change', function() {
                    configure_unselected_contextual_filters();
                });
            });
            update_contextual_controls();

        });

    };

    var marshal_environment_filter = function() {
        var val = $("#environment").val();
        if (!val) {
            return null;
        }
        return val;
    };


    var marshal_taxonomy_filters = function() {
        return taxonomy_get_state();
    };


    var search_complete = function() {
        stop_spinner();
    };


    var setup_search = function() {
        $("#search_button").click(function() {
            start_spinner()
            datatable.ajax.reload(search_complete);
        });
    };


    var setup_csrf = function() {
        var csrftoken = jQuery("[name=csrfmiddlewaretoken]").val();
        function csrfSafeMethod(method) {
            // these HTTP methods do not require CSRF protection
            return (/^(GET|HEAD|OPTIONS|TRACE)$/.test(method));
        }
        $.ajaxSetup({
            beforeSend: function(xhr, settings) {
                if (!csrfSafeMethod(settings.type) && !this.crossDomain) {
                    xhr.setRequestHeader("X-CSRFToken", csrftoken);
                }
            }
        });
    };


    var marshal_contextual_filters = function() {
        var filter_state = _.map($("#contextual_filters_target > div"), function(target) {
            var marshal_input = function(selector, obj_name) {

                var matches = $(selector, target);
                if (matches.length == 1) {
                    var val = matches.val();
                    if (!val) {
                        // obj['invalid'] = true; // Keep this even if there is no entry
                    } else {
                        obj[obj_name] = val;
                    }
                }
            }
            var obj = {};
            obj['field'] = $(".contextual-item", target).val();
            marshal_input('.cval_from', 'from');
            marshal_input('.cval_to', 'to');
            marshal_input('.cval_contains', 'contains');
            marshal_input('.cval_select', 'is');
            return obj;
        });

        return {
            'filters': filter_state,
            'environment': null, // We are using null for all data
            'mode': 'or' // remove the option to specifiy search criteria
        };
    };


    var describe_search = function() {
        return {
            'taxonomy_filters': marshal_taxonomy_filters(),
            'contextual_filters': marshal_contextual_filters(),
            'amplicon_filter': '',
        };
    }


    var set_search_data = function(data, settings) {
        data['otu_query'] = JSON.stringify(describe_search());
        data['token'] = authentication_token;
        return data;
    };


    var set_errors = function(errors) {
        var target = $("#error-box");
        target.empty();
        if (!errors) {
            target.hide();
            return;
        }
        target.show();
        target.append($("<h3>Error:</h3>"));
        var ul = $("<ul></ul>");
        target.append(ul);
        $.each(errors, function(i, e) {
            ul.append($("<li>").text(e));
        });
    }


    var columns_config_default = [
        {
            'data': 'bpa_id',
            'defaultContent': '',
            'render': function(data, type, row) {
                var environment = row.environment;
                var org = 'australian-microbiome';
                var url = window.otu_search_config['ckan_base_url'] + '/organization/' + org + '?q=bpa_id:102.100.100.' + data;
                return '<a href="' + url + '" target="_blank">' + data + '</a>';
            }
        },
        {
            'data': 'environment',
            'defaultContent': ''
        }
    ];


    $("#export_button").click(function() {
        const saveData = (function () {
            const a = document.createElement("a");
            document.body.appendChild(a);
            a.style = "display: none";
            return function (data, fileName) {
                const blob = new Blob([data], {type: "octet/stream"}),
                    url = window.URL.createObjectURL(blob);
                a.href = url;
                a.download = fileName;
                a.click();
                window.URL.revokeObjectURL(url);
            };
        }());

        const fileName = "my-csv.csv";

        var header_data = {
            'otu_query': JSON.stringify(describe_search())
        };

        var url = window.otu_search_config['contextual_csv_download_endpoint'];

        $.ajax({
            type: 'POST',
            url: url,
            data: header_data
        }).done(function(data) {
            saveData(data, fileName);
        });
    });


    var datatable_config = {
        'processing': true,
        'serverSide': true,
        'ajax': {
            'url': window.otu_search_config['required_table_headers_endpoint'],
            'type': 'POST',
            'data': set_search_data
        },
        columns: columns_config_default,
    };


    var setup_datatables = function() {
        datatable = $("#results").DataTable(datatable_config);
        $("#results").on('xhr.dt', function(e, settings, json, xhr) {
            set_errors(json.errors);
        });

        return datatable;
    };


    $("#search_button").click(function() {
        if ($.fn.DataTable.isDataTable("#results")) {
            $('#results').DataTable().clear().destroy();
        }

        var required_headers = marshal_contextual_filters();
        required_headers = required_headers["filters"];

        var headers = [];
        var datatable_headers = [];

        for (var i=0; i<required_headers.length; i++) {
            var elem = required_headers[i]["field"];

            if (elem.length > 0) {
                datatable_headers.push(elem);

                var array = elem.split("_");
                var user_friendly = "";

                for(var j=0; j<array.length; j++) {
                    if(array[j] == 'id' && j != 0) { continue; } // For ontology foreign key cases
                    user_friendly += (array[j].substr(0,1).toUpperCase() + array[j].substr(1) + ' ');
                }

                user_friendly = user_friendly.substr(0, user_friendly.length -1);
                headers.push(user_friendly);
            }
        }

        headers = $.unique(headers);
        datatable_headers = $.unique(datatable_headers);

        var cols = columns_config_default;
        cols.splice(2);

        for (var i = 0; i<datatable_headers.length; i++) {
            cols.push({
                'data': datatable_headers[i],
                'defaultContent': '',
                'render': function(data, type, row) {
                    if(data == null) {
                        return '';
                    } else {
                        return data;
                    }
                }
            });
        }

        datatable_config.columns = cols;
        var header_footer_str = "<th class='sorting_asc'>Sample BPA ID</th><th class='sorting'>BPA Project</th>";
        for (var i=0; i<headers.length; i++) {
            header_footer_str += "<th class='sorting'>" + headers[i] + "</th>";
        }

        $("#results > thead > tr > th").remove();
        $("#results > tfoot > tr > th").remove();
        $("#results").find('thead').find('tr').append(header_footer_str);
        $("#results").find('tfoot').find('tr').append(header_footer_str);

        tbl_ptr = setup_datatables();
    }); // End click function()

    function check_for_auth_token() {
        if (! window.otu_search_config['ckan_auth_integration']) {
            return;
        } else if (authentication_token == null) {
            get_auth_token();
        }
        return;
    }

    function run_setup_functions() {
        setup_csrf();
        setup_contextual();
        setup_search();
        tbl_ptr = setup_datatables();
        set_errors(null);

        $(document).tooltip();
    }

    function get_auth_token() {
        if (! window.otu_search_config['ckan_auth_integration']) {
            run_setup_functions();
            return;
        }

        var bpa_endpoint = '/user/private/api/bpa/check_permissions';

        $.ajax({
            url: bpa_endpoint,
            async: true,
            success: function(result) {
                authentication_token = result;
                run_setup_functions();

                var data_portion = $.parseJSON(authentication_token.split("||")[1]);
                $("#user_id").append(data_portion.email + " | " + '<a href="/user/_logout">Sign Out</a>');

                $("#token_error_message").hide();
            },
            error: function(result) {
<<<<<<< HEAD
                $("#token_error_message").html("<span class='error_text bg-warning'>\
                                                <b>Login required: </b>Please log into the <a href='/user/login'>Bioplatforms Data Portal</a>, \
                                                or <a href='/user/register'>request access</a>. \
                                                If you still cannot access the data after logging in, contact <a href='help@bioplatforms.com'>support</a>.</span>").toggle();
=======
                $("#token_error_message").html('<p class="lead"><b>Login required:</b> Please log in to the <a href="/user/login">Bioplatforms Data Portal</a>, or <a href="/user/register">request access.</a> If you still cannot access the data after logging in, contact <a href="mailto:help@bioplatforms.com">support</a>.</p>');
>>>>>>> 48de757c
            }
        });
    }

    get_auth_token();

});<|MERGE_RESOLUTION|>--- conflicted
+++ resolved
@@ -522,14 +522,10 @@
                 $("#token_error_message").hide();
             },
             error: function(result) {
-<<<<<<< HEAD
                 $("#token_error_message").html("<span class='error_text bg-warning'>\
                                                 <b>Login required: </b>Please log into the <a href='/user/login'>Bioplatforms Data Portal</a>, \
                                                 or <a href='/user/register'>request access</a>. \
                                                 If you still cannot access the data after logging in, contact <a href='help@bioplatforms.com'>support</a>.</span>").toggle();
-=======
-                $("#token_error_message").html('<p class="lead"><b>Login required:</b> Please log in to the <a href="/user/login">Bioplatforms Data Portal</a>, or <a href="/user/register">request access.</a> If you still cannot access the data after logging in, contact <a href="mailto:help@bioplatforms.com">support</a>.</p>');
->>>>>>> 48de757c
             }
         });
     }
