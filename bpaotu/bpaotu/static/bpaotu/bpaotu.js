--- conflicted
+++ resolved
@@ -118,7 +118,6 @@
     };
 
     var taxonomy_refresh = function() {
-<<<<<<< HEAD
         $.when(check_for_auth_token()).done(function() {
             $.ajax({
                 method: 'GET',
@@ -132,18 +131,6 @@
             }).done(function(result) {
                 taxonomy_set_possibilities(result['possibilities']);
             });
-=======
-        $.ajax({
-            method: 'GET',
-            dataType: 'json',
-            url: window.otu_search_config['taxonomy_endpoint'],
-            data: {
-              'amplicon': JSON.stringify(marshal_amplicon_filter()),
-              'selected': JSON.stringify(taxonomy_get_state())
-            }
-        }).done(function(result) {
-            taxonomy_set_possibilities(result['possibilities']);
->>>>>>> 7b542f97
         });
     };
 
@@ -177,8 +164,6 @@
         };
         $("#amplicon").on('change', refresh_taxonomy);
         $("#amplicon_op").on('change', refresh_taxonomy);
-<<<<<<< HEAD
-
         $.when(check_for_auth_token()).done(function() {
             $.ajax({
                 method: 'GET',
@@ -190,14 +175,6 @@
             }).done(function(result) {
                 amplicon_set_possibilities(result['possibilities']);
             });
-=======
-        $.ajax({
-            method: 'GET',
-            dataType: 'json',
-            url: window.otu_search_config['amplicon_endpoint'],
-        }).done(function(result) {
-            amplicon_set_possibilities(result['possibilities']);
->>>>>>> 7b542f97
         });
     };
 
